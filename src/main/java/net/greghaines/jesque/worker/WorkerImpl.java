/*
 * Copyright 2011 Greg Haines
 * 
 * Licensed under the Apache License, Version 2.0 (the "License");
 * you may not use this file except in compliance with the License.
 * You may obtain a copy of the License at
 * 
 *    http://www.apache.org/licenses/LICENSE-2.0
 * 
 * Unless required by applicable law or agreed to in writing, software
 * distributed under the License is distributed on an "AS IS" BASIS,
 * WITHOUT WARRANTIES OR CONDITIONS OF ANY KIND, either express or implied.
 * See the License for the specific language governing permissions and
 * limitations under the License.
 */
package net.greghaines.jesque.worker;

import static net.greghaines.jesque.utils.ResqueConstants.COLON;
import static net.greghaines.jesque.utils.ResqueConstants.DATE_FORMAT;
import static net.greghaines.jesque.utils.ResqueConstants.FAILED;
import static net.greghaines.jesque.utils.ResqueConstants.JAVA_DYNAMIC_QUEUES;
import static net.greghaines.jesque.utils.ResqueConstants.PROCESSED;
import static net.greghaines.jesque.utils.ResqueConstants.QUEUE;
import static net.greghaines.jesque.utils.ResqueConstants.QUEUES;
import static net.greghaines.jesque.utils.ResqueConstants.STARTED;
import static net.greghaines.jesque.utils.ResqueConstants.STAT;
import static net.greghaines.jesque.utils.ResqueConstants.WORKER;
import static net.greghaines.jesque.utils.ResqueConstants.WORKERS;
import static net.greghaines.jesque.worker.WorkerEvent.JOB_EXECUTE;
import static net.greghaines.jesque.worker.WorkerEvent.JOB_FAILURE;
import static net.greghaines.jesque.worker.WorkerEvent.JOB_PROCESS;
import static net.greghaines.jesque.worker.WorkerEvent.JOB_SUCCESS;
import static net.greghaines.jesque.worker.WorkerEvent.WORKER_ERROR;
import static net.greghaines.jesque.worker.WorkerEvent.WORKER_POLL;
import static net.greghaines.jesque.worker.WorkerEvent.WORKER_START;
import static net.greghaines.jesque.worker.WorkerEvent.WORKER_STOP;

import java.io.IOException;
import java.lang.management.ManagementFactory;
import java.net.InetAddress;
import java.net.UnknownHostException;
import java.text.SimpleDateFormat;
import java.util.Collection;
import java.util.Collections;
import java.util.Date;
import java.util.Set;
import java.util.concurrent.BlockingDeque;
import java.util.concurrent.Callable;
import java.util.concurrent.LinkedBlockingDeque;
import java.util.concurrent.TimeUnit;
import java.util.concurrent.atomic.AtomicBoolean;
import java.util.concurrent.atomic.AtomicLong;
import java.util.concurrent.atomic.AtomicReference;

import net.greghaines.jesque.Config;
import net.greghaines.jesque.Job;
import net.greghaines.jesque.JobFailure;
import net.greghaines.jesque.WorkerStatus;
import net.greghaines.jesque.json.ObjectMapperFactory;
import net.greghaines.jesque.utils.ConcurrentHashSet;
import net.greghaines.jesque.utils.ConcurrentSet;
import net.greghaines.jesque.utils.JesqueUtils;
import net.greghaines.jesque.utils.ReflectionUtils;
import net.greghaines.jesque.utils.VersionUtils;

import org.slf4j.Logger;
import org.slf4j.LoggerFactory;

import redis.clients.jedis.Jedis;
import redis.clients.jedis.exceptions.JedisConnectionException;

/**
 * Basic implementation of the Worker interface.
 * Obeys the contract of a Resque worker in Redis.
 * 
 * @author Greg Haines
 */
public class WorkerImpl implements Worker
{
	/**
	 * Used by WorkerImpl to manage internal state.
	 * 
	 * @author Greg Haines
	 */
	protected enum WorkerState
	{
		/**
		 * The Worker has not started running.
		 */
		NEW,
		/**
		 * The Worker is currently running.
		 */
		RUNNING,
		/**
		 * The Worker has shutdown.
		 */
		SHUTDOWN;
	}
	
	private static final Logger log = LoggerFactory.getLogger(WorkerImpl.class);
	private static final AtomicLong workerCounter = new AtomicLong(0);
<<<<<<< HEAD
	protected static final long emptyQueueSleepTime = 500; // 500 ms

=======
	private static final long emptyQueueSleepTime = 500; // 500ms
	private static final long reconnectSleepTime = 5000; // 5s
	private static final int reconnectAttempts = 120; // Total time: 10min
	
>>>>>>> 909236c7
	/**
	 * Verify that the given queues are all valid.
	 * 
	 * @param queues the given queues
	 */
	protected static void checkQueues(final Iterable<String> queues)
	{
		if (queues == null)
		{
			throw new IllegalArgumentException("queues must not be null");
		}
		for (final String queue : queues)
		{
			if (queue == null || "".equals(queue))
			{
				throw new IllegalArgumentException("queues' members must not be null: " + queues);
			}
		}
	}

	protected final Jedis jedis;
	protected final String namespace;
	protected final String jobPackage;
	private final BlockingDeque<String> queueNames;
	private final ConcurrentSet<Class<?>> jobTypes;
	private final String name;
	protected final WorkerListenerDelegate listenerDelegate = new WorkerListenerDelegate();
	private final AtomicReference<WorkerState> state =
		new AtomicReference<WorkerState>(WorkerState.NEW);
	private final AtomicBoolean paused = new AtomicBoolean(false);
	private final long workerId = workerCounter.getAndIncrement();
	private final String threadNameBase =
		"Worker-" + this.workerId + " Jesque-" + VersionUtils.getVersion() + ": ";
	private final AtomicReference<Thread> workerThreadRef =
		new AtomicReference<Thread>(null);
<<<<<<< HEAD

=======
	private final AtomicReference<WorkerExceptionHandler> exceptionHandlerRef = 
		new AtomicReference<WorkerExceptionHandler>(new DefaultWorkerExceptionHandler());
	
>>>>>>> 909236c7
	/**
	 * Creates a new WorkerImpl, which creates it's own connection to 
	 * Redis using values from the config. The worker will only listen 
	 * to the supplied queues and only execute jobs that are in the 
	 * supplied job types.
	 * 
	 * @param config used to create a connection to Redis and the package 
	 * prefix for incoming jobs
	 * @param queues the list of queues to poll
	 * @param jobTypes the list of job types to execute
	 * @throws IllegalArgumentException if the config is null, 
	 * if the queues is null, or if the jobTypes is null or empty
	 */
	public WorkerImpl(final Config config, final Collection<String> queues, 
			final Collection<? extends Class<?>> jobTypes)
	{
		if (config == null)
		{
			throw new IllegalArgumentException("config must not be null");
		}
		checkQueues(queues);
		checkJobTypes(jobTypes);
		this.namespace = config.getNamespace();
		this.jobPackage = config.getJobPackage();
		this.jedis = new Jedis(config.getHost(), config.getPort(), config.getTimeout());
		if (config.getPassword() != null)
		{
			this.jedis.auth(config.getPassword());
		}
		this.jedis.select(config.getDatabase());
		this.queueNames = new LinkedBlockingDeque<String>((queues == ALL_QUEUES) // Using object equality on purpose
				? this.jedis.smembers(key(QUEUES)) // Like '*' in other implementations
				: queues);
		this.jobTypes = new ConcurrentHashSet<Class<?>>(jobTypes);
		this.name = createName();
	}

	/**
	 * @return this worker's identifier
	 */
	public long getWorkerId()
	{
		return this.workerId;
	}

	/**
	 * Starts this worker.
	 * Registers the worker in Redis and begins polling the queues for jobs.
	 * Stop this worker by calling end() on any thread.
	 */
	public void run()
	{
		if (this.state.compareAndSet(WorkerState.NEW, WorkerState.RUNNING))
		{
			try
			{
				this.workerThreadRef.set(Thread.currentThread());
				this.jedis.sadd(key(WORKERS), this.name);
				this.jedis.set(key(WORKER, this.name, STARTED), 
					new SimpleDateFormat(DATE_FORMAT).format(new Date()));
				this.listenerDelegate.fireEvent(WORKER_START, 
					this, null, null, null, null, null);
				poll();
			}
			finally
			{
				this.listenerDelegate.fireEvent(WORKER_STOP, 
					this, null, null, null, null, null);
				this.jedis.srem(key(WORKERS), this.name);
				this.jedis.del(
					key(WORKER, this.name), 
					key(WORKER, this.name, STARTED), 
					key(STAT, FAILED, this.name), 
					key(STAT, PROCESSED, this.name));
				this.jedis.quit();
				this.workerThreadRef.set(null);
			}
		}
		else
		{
			if (WorkerState.RUNNING.equals(this.state.get()))
			{
				throw new IllegalStateException("This WorkerImpl is already running");
			}
			else
			{
				throw new IllegalStateException("This WorkerImpl is shutdown");
			}
		}
	}

	/**
	 * Shutdown this Worker.<br/>
	 * <b>The worker cannot be started again; create a new worker in this case.</b>
	 * 
	 * @param now if true, an effort will be made to stop any job in progress
	 */
	public void end(final boolean now)
	{
		this.state.set(WorkerState.SHUTDOWN);
		if (now)
		{
			final Thread workerThread = this.workerThreadRef.get();
			if (workerThread != null)
			{
				workerThread.interrupt();
			}
		}
		togglePause(false); // Release any threads waiting in checkPaused()
	}

	public boolean isShutdown()
	{
		return WorkerState.SHUTDOWN.equals(this.state.get());
	}

	public boolean isPaused()
	{
		return this.paused.get();
	}

	public void togglePause(final boolean paused)
	{
		this.paused.set(paused);
		synchronized (this.paused)
		{
			this.paused.notifyAll();
		}
	}

	public String getName()
	{
		return this.name;
	}

	public void addListener(final WorkerListener listener)
	{
		this.listenerDelegate.addListener(listener);
	}

	public void addListener(final WorkerListener listener, final WorkerEvent... events)
	{
		this.listenerDelegate.addListener(listener, events);
	}

	public void removeListener(final WorkerListener listener)
	{
		this.listenerDelegate.removeListener(listener);
	}

	public void removeListener(final WorkerListener listener, final WorkerEvent... events)
	{
		this.listenerDelegate.removeListener(listener, events);
	}

	public void removeAllListeners()
	{
		this.listenerDelegate.removeAllListeners();
	}

	public void removeAllListeners(final WorkerEvent... events)
	{
		this.listenerDelegate.removeAllListeners(events);
	}

	public Collection<String> getQueues()
	{
		return Collections.unmodifiableCollection(this.queueNames);
	}

	public void addQueue(final String queueName)
	{
		if (queueName == null || "".equals(queueName))
		{
			throw new IllegalArgumentException("queueName must not be null or empty: " + queueName);
		}
		this.queueNames.add(queueName);
	}

	public void removeQueue(final String queueName, final boolean all)
	{
		if (queueName == null || "".equals(queueName))
		{
			throw new IllegalArgumentException("queueName must not be null or empty: " + queueName);
		}
		if (all)
		{ // Remove all instances
			boolean tryAgain = true;
			while (tryAgain)
			{
				tryAgain = this.queueNames.remove(queueName);
			}
		}
		else
		{ // Only remove one instance
			this.queueNames.remove(queueName);
		}
	}

	public void removeAllQueues()
	{
		this.queueNames.clear();
	}

	public void setQueues(final Collection<String> queues)
	{
		checkQueues(queues);
		this.queueNames.clear();
		this.queueNames.addAll((queues == ALL_QUEUES) // Using object equality on purpose
			? this.jedis.smembers(key(QUEUES)) // Like '*' in other clients
			: queues);
	}

	public Set<Class<?>> getJobTypes()
	{
		return Collections.unmodifiableSet(this.jobTypes);
	}

	public void addJobType(final Class<?> jobType)
	{
		if (jobType == null)
		{
			throw new IllegalArgumentException("jobType must not be null");
		}
		if (!(Runnable.class.isAssignableFrom(jobType)) && !(Callable.class.isAssignableFrom(jobType)))
		{
			throw new IllegalArgumentException("jobType must implement either Runnable or Callable: " + jobType);
		}
		this.jobTypes.add(jobType);
	}

	public void removeJobType(final Class<?> jobType)
	{
		if (jobType == null)
		{
			throw new IllegalArgumentException("jobType must not be null");
		}
		this.jobTypes.remove(jobType);
	}

	public void setJobTypes(final Collection<? extends Class<?>> jobTypes)
	{
		checkJobTypes(jobTypes);
		this.jobTypes.clear();
		this.jobTypes.addAll(jobTypes);
	}

	public WorkerExceptionHandler getExceptionHandler()
	{
		return this.exceptionHandlerRef.get();
	}

	public void setExceptionHandler(final WorkerExceptionHandler exceptionHandler)
	{
		if (exceptionHandler == null)
		{
			throw new IllegalArgumentException("exceptionHandler must not be null");
		}
		this.exceptionHandlerRef.set(exceptionHandler);
	}

	/**
	 * @return the number of times this Worker will attempt to reconnect to Redis before giving up
	 */
	protected int getReconnectAttempts()
	{
		return reconnectAttempts;
	}

	/**
	 * Polls the queues for jobs and executes them.
	 */
	protected void poll()
	{
		int missCount = 0;
		String curQueue = null;
		while (WorkerState.RUNNING.equals(this.state.get()))
		{
			try
			{
				renameThread("Waiting for " + JesqueUtils.join(",", this.queueNames));
				curQueue = this.queueNames.poll(emptyQueueSleepTime, TimeUnit.MILLISECONDS);
				if (curQueue != null)
				{
					this.queueNames.add(curQueue); // Rotate the queues
					checkPaused();
					if (WorkerState.RUNNING.equals(this.state.get())) // Might have been waiting in poll()/checkPaused() for a while
					{
						this.listenerDelegate.fireEvent(WORKER_POLL, this, curQueue, null, null, null, null);
						final String payload = this.jedis.lpop(key(QUEUE, curQueue));
						if (payload != null)
						{
							final Job job = ObjectMapperFactory.get().readValue(payload, Job.class);
							process(job, curQueue);
							missCount = 0;
						}
						else if (++missCount >= this.queueNames.size() && WorkerState.RUNNING.equals(this.state.get()))
						{ // Keeps worker from busy-spinning on empty queues
							missCount = 0;
							Thread.sleep(emptyQueueSleepTime);
						}
					}
				}
			}
			catch (Exception e)
			{
				final WorkerRecoveryStrategy recoveryStrategy = this.exceptionHandlerRef.get().onException(this, e, curQueue);
				final int reconAttempts = getReconnectAttempts();
				switch (recoveryStrategy)
				{
				case RECONNECT:
					int i = 1;
					do 
					{
						log.info("Reconnecting to Redis in response to exception - Attempt " + i + " of " + reconAttempts, e);
						try
						{
							this.jedis.disconnect();
							try { Thread.sleep(reconnectSleepTime); } catch (Exception e2){}
							this.jedis.connect();
						}
						catch (JedisConnectionException jce){} // Ignore bad connection attempts
					} while (++i <= reconAttempts && !this.jedis.isConnected());
					if (!this.jedis.isConnected())
					{
						log.warn("Terminating in response to exception after " + reconAttempts + " to reconnect", e);
						end(false);
					}
					else
					{
						log.info("Reconnected to Redis after {} attempts", i - 1);
					}
					break;
				case TERMINATE:
					log.warn("Terminating in response to exception", e);
					end(false);
					break;
				case PROCEED:
					this.listenerDelegate.fireEvent(WORKER_ERROR, this, curQueue, null, null, null, e);
					break;
				default:
					log.error("Unknown WorkerRecoveryStrategy: {} - Proceeding...", recoveryStrategy);
					break;
				}
			}
		}
	}

	/**
	 * Checks to see if worker is paused. If so, wait until unpaused.
	 */
	protected void checkPaused()
	{
		if (this.paused.get())
		{
			synchronized (this.paused)
			{
				while (this.paused.get())
				{
					try { this.paused.wait(); } catch (InterruptedException ie){}
				}
			}
		}
	}

	/**
	 * Materializes and executes the given job.
	 * 
	 * @param job the Job to process
	 * @param curQueue the queue the payload came from
	 */
	protected void process(final Job job, final String curQueue)
	{
		this.listenerDelegate.fireEvent(JOB_PROCESS, this, curQueue, job, null, null, null);
		renameThread("Processing " + curQueue + " since " + System.currentTimeMillis());
		try
		{
			final String fullClassName = (this.jobPackage.length() == 0) 
				? job.getClassName() 
				: this.jobPackage + "." + job.getClassName();
			final Class<?> clazz = ReflectionUtils.forName(fullClassName);
			if (!this.jobTypes.contains(clazz))
			{
				throw new UnpermittedJobException(clazz);
			}
			if (!Runnable.class.isAssignableFrom(clazz) && !Callable.class.isAssignableFrom(clazz))
			{
				throw new ClassCastException("jobs must be a Runnable or a Callable: " + 
					clazz.getName() + " - " + job);
			}
			execute(job, curQueue, ReflectionUtils.createObject(clazz, job.getArgs()));
		}
		catch (Exception e)
		{
			failure(e, job, curQueue);
		}
	}

	/**
	 * Executes the given job.
	 * 
	 * @param job the job to execute
	 * @param curQueue the queue the job came from 
	 * @param instance the materialized job
	 * @throws Exception if the instance is a callable and throws an exception
	 */
	protected void execute(final Job job, final String curQueue, final Object instance)
	throws Exception
	{
		this.jedis.set(key(WORKER, this.name), statusMsg(curQueue, job));
		try
		{
			final Object result;
			this.listenerDelegate.fireEvent(JOB_EXECUTE, this, curQueue, job, instance, null, null);
			if (instance instanceof Callable)
			{
				result = ((Callable<?>) instance).call(); // The job is executing!
			}
			else if (instance instanceof Runnable)
			{
				((Runnable) instance).run(); // The job is executing!
				result = null;
			}
			else
			{ // Should never happen since we're testing the class earlier
				throw new ClassCastException("instance must be a Runnable or a Callable: " + 
					instance.getClass().getName() + " - " + instance);
			}
			success(job, instance, result, curQueue);
		}
		finally
		{
			this.jedis.del(key(WORKER, this.name));
		}
	}

	/**
	 * Update the status in Redis on success.
	 * 
	 * @param job the Job that succeeded
	 * @param runner the materialized Job
	 * @param curQueue the queue the Job came from
	 */
	protected void success(final Job job, final Object runner, final Object result, final String curQueue)
	{
		this.jedis.incr(key(STAT, PROCESSED));
		this.jedis.incr(key(STAT, PROCESSED, this.name));
		this.listenerDelegate.fireEvent(JOB_SUCCESS, this, curQueue, job, runner, result, null);
	}

	/**
	 * Update the status in Redis on failure
	 * 
	 * @param ex the Exception that occured
	 * @param job the Job that failed
	 * @param curQueue the queue the Job came from
	 */
	protected void failure(final Exception ex, final Job job, final String curQueue)
	{
		this.jedis.incr(key(STAT, FAILED));
		this.jedis.incr(key(STAT, FAILED, this.name));
		try
		{
			this.jedis.rpush(key(FAILED), failMsg(ex, curQueue, job));
		}
		catch (Exception e)
		{
			log.warn("Error during serialization of failure payload for exception=" + ex + " job=" + job, e);
		}
		this.listenerDelegate.fireEvent(JOB_FAILURE, this, curQueue, job, null, null, ex);
	}

	/**
	 * Create and serialize a JobFailure.
	 * 
	 * @param ex the Exception that occured
	 * @param queue the queue the job came from
	 * @param job the Job that failed
	 * @return the JSON representation of a new JobFailure
	 * @throws IOException if there was an error serializing the JobFailure
	 */
	protected String failMsg(final Exception ex, final String queue, final Job job)
	throws IOException
	{
		final JobFailure f = new JobFailure();
		f.setFailedAt(new Date());
		f.setWorker(this.name);
		f.setQueue(queue);
		f.setPayload(job);
		f.setException(ex);
		return ObjectMapperFactory.get().writeValueAsString(f);
	}

	/**
	 * Create and serialize a WorkerStatus.
	 * 
	 * @param queue the queue the Job came from 
	 * @param job the Job currently being processed
	 * @return the JSON representation of a new WorkerStatus
	 * @throws IOException if there was an error serializing the WorkerStatus
	 */
	protected String statusMsg(final String queue, final Job job)
	throws IOException
	{
		final WorkerStatus s = new WorkerStatus();
		s.setRunAt(new Date());
		s.setQueue(queue);
		s.setPayload(job);
		return ObjectMapperFactory.get().writeValueAsString(s);
	}

	/**
	 * Creates a unique name, suitable for use with Resque.
	 * 
	 * @return a unique name for this worker
	 */
	protected String createName()
	{
		final StringBuilder sb = new StringBuilder(128);
		try
		{
			sb.append(InetAddress.getLocalHost().getHostName()).append(COLON)
				.append(ManagementFactory.getRuntimeMXBean().getName().split("@")[0]) // PID
				.append('-').append(this.workerId).append(COLON).append(JAVA_DYNAMIC_QUEUES);
			for (final String queueName : this.queueNames)
			{
				sb.append(',').append(queueName);
			}
		}
		catch (UnknownHostException uhe)
		{
			throw new RuntimeException(uhe);
		}
		return sb.toString();
	}

	/**
	 * Builds a namespaced Redis key with the given arguments.
	 * 
	 * @param parts the key parts to be joined
	 * @return an assembled String key
	 */
	protected String key(final String... parts)
	{
		return JesqueUtils.createKey(this.namespace, parts);
	}

	/**
	 * Rename the current thread with the given message.
	 * 
	 * @param msg the message to add to the thread name
	 */
	protected void renameThread(final String msg)
	{
		Thread.currentThread().setName(this.threadNameBase + msg);
	}

	/**
	 * Verify the given job types are all valid.
	 * 
	 * @param jobTypes the given job types
	 */
	protected void checkJobTypes(final Collection<? extends Class<?>> jobTypes)
	{
		if (jobTypes == null)
		{
			throw new IllegalArgumentException("jobTypes must not be null");
		}
		for (final Class<?> jobType : jobTypes)
		{
			if (jobType == null)
			{
				throw new IllegalArgumentException("jobType's members must not be null: " + jobTypes);
			}
			if (!(Runnable.class.isAssignableFrom(jobType)) && !(Callable.class.isAssignableFrom(jobType)))
			{
				throw new IllegalArgumentException("jobType's members must implement either Runnable or Callable: " + jobTypes);
			}
		}
	}

	@Override
	public String toString()
	{
		return this.namespace + COLON + WORKER + COLON + this.name;
	}
}<|MERGE_RESOLUTION|>--- conflicted
+++ resolved
@@ -100,15 +100,10 @@
 	
 	private static final Logger log = LoggerFactory.getLogger(WorkerImpl.class);
 	private static final AtomicLong workerCounter = new AtomicLong(0);
-<<<<<<< HEAD
 	protected static final long emptyQueueSleepTime = 500; // 500 ms
-
-=======
-	private static final long emptyQueueSleepTime = 500; // 500ms
 	private static final long reconnectSleepTime = 5000; // 5s
 	private static final int reconnectAttempts = 120; // Total time: 10min
-	
->>>>>>> 909236c7
+
 	/**
 	 * Verify that the given queues are all valid.
 	 * 
@@ -144,13 +139,9 @@
 		"Worker-" + this.workerId + " Jesque-" + VersionUtils.getVersion() + ": ";
 	private final AtomicReference<Thread> workerThreadRef =
 		new AtomicReference<Thread>(null);
-<<<<<<< HEAD
-
-=======
 	private final AtomicReference<WorkerExceptionHandler> exceptionHandlerRef = 
 		new AtomicReference<WorkerExceptionHandler>(new DefaultWorkerExceptionHandler());
-	
->>>>>>> 909236c7
+
 	/**
 	 * Creates a new WorkerImpl, which creates it's own connection to 
 	 * Redis using values from the config. The worker will only listen 
